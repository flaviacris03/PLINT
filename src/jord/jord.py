--- conflicted
+++ resolved
@@ -154,57 +154,6 @@
                     # Mantle
                     material = "mantle"
 
-<<<<<<< HEAD
-    # Calculate total mass:
-    calculated_mass = mass_enclosed[-1]
-
-    # Update radius guess and core-mantle boundary:
-    radius_guess = radius_guess * (planet_mass / calculated_mass)**(1/3)
-    cmb_radius = core_radius_fraction * radius_guess
-
-    # Check for convergence (outer loop):
-    relative_diff_outer = abs((calculated_mass - planet_mass) / planet_mass)
-    if relative_diff_outer < tolerance_outer:
-        print(f"Outer loop (radius and cmb) converged after {outer_iter + 1} iterations.")
-        break
-    end_time = time.time()
-    print(f"Outer iteration {outer_iter+1} took {end_time - start_time:.2f} seconds")
-
-    if outer_iter == max_iterations_outer - 1:
-        print(f"Warning: Maximum outer iterations ({max_iterations_outer}) reached. Radius and cmb may not be fully converged.")
-
-planet_radius = radius_guess
-
-# --- Output ---
-cmb_index = np.argmin(np.abs(radii - cmb_radius))
-average_density = planet_mass / (4/3 * math.pi * planet_radius**3)
-
-print("Exoplanet Internal Structure Model (Mass Only Input, with Improved EOS)")
-print("----------------------------------------------------------------------")
-print(f"Planet Mass: {planet_mass:.2e} kg")
-print(f"Planet Radius (Self-Consistently Calculated): {planet_radius:.2e} m")
-print(f"Core Radius: {cmb_radius:.2e} m")
-print(f"Mantle Density (at CMB): {density[cmb_index]:.2f} kg/m^3")
-print(f"Core Density (at CMB): {density[cmb_index - 1]:.2f} kg/m^3")
-print(f"Pressure at Core-Mantle Boundary (CMB): {pressure[cmb_index]:.2e} Pa")
-print(f"Pressure at Center: {pressure[0]:.2e} Pa")
-print(f"Average Density: {average_density:.2f} kg/m^3")
-
-# --- Save output data to a file ---
-if data_output_enabled:
-    # Combine and save plotted data to a single output file
-    output_data = np.column_stack((radii, density, gravity, pressure, temperature))
-    header = "Radius (m)\tDensity (kg/m^3)\tGravity (m/s^2)\tPressure (Pa)\tTemperature (K)"
-    np.savetxt("planet_profile.txt", output_data, header=header)
-
-# --- Plotting ---
-if plotting_enabled:
-    plot_planet_profile_single(radii, density, gravity, pressure, temperature, cmb_radius, average_density) # Plot planet profile 
-    eos_data_files = ['eos_seager07_iron.txt', 'eos_seager07_silicate.txt', 'eos_seager07_water.txt']  # Example files (adjust the filenames accordingly)
-    eos_data_folder = "../../data/"  # Path to the folder where EOS data is stored
-    plot_eos_material(eos_data_files, eos_data_folder)  # Call the EOS plotting function
-    #plt.show()  # Show the plots
-=======
                 new_density = calculate_density(pressure[i], radii[i], cmb_radius, material, radius_guess, cmb_temp_guess, core_temp_guess, EOS_CHOICE)
 
                 # Handle potential errors in density calculation
@@ -267,8 +216,11 @@
 
     # --- Plotting ---
     if plotting_enabled:
-        plot_planet_profile_single(radii, density, gravity, pressure, temperature, cmb_radius, average_density)
+        plot_planet_profile_single(radii, density, gravity, pressure, temperature, cmb_radius, average_density) # Plot planet profile 
+        eos_data_files = ['eos_seager07_iron.txt', 'eos_seager07_silicate.txt', 'eos_seager07_water.txt']  # Example files (adjust the filenames accordingly)
+        eos_data_folder = "../../data/"  # Path to the folder where EOS data is stored
+        plot_eos_material(eos_data_files, eos_data_folder)  # Call the EOS plotting function
+        #plt.show()  # Show the plots
 
 if __name__ == "__main__":
     main()
->>>>>>> 978e14b4
